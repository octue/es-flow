function [Ux] = getMeanProfile(Pi, S, deltac, U1, z)
%GETMEANPROFILE Determine mean boundary layer velocity u(z) 

% TODO UPDATE DOCS TO REFLECT ABILITY TO TAKE PROFILE STRUCTURE

% Uses the using the Lewkowicz (1982) formulation (Perry and Marusic eq.9) of
% the Coles wake function to determine U(z) from parameters Pi, S, deltac, U1.
%
% Syntax:  
%       [Ux] = getMeanProfile(Pi, S, deltac, U1, z)
%       Determines u(z) using the approach described in Ref. 1.
%
%       [Ux] = getMeanProfile(profile, z)
%       Determines u(z) using the analytical type in the profile structure. This
%       doc needs tidying - see fitMeanProfile for tidy example of profile
%       structure
%
% Inputs:
%       z           [nZ x 1]    Height in m above the wall at which boundary
%                               layer profile is required.
%       
%   	Pi          [1 x 1]     Coles wake parameter Pi
%
%       S           [1 x 1]     Ratio between free stream and friction velocity
%                               S = U1/Utau
%
%       deltac      [1 x 1]     The boundary layer thickness in m
%
%       U1          [1 x 1]     The free stream speed in m/s
%
% Outputs:
%
%       Ux          [nZ x 1]    Streamwise velocity in m/s at points
%                               corresponding to the heights in z
%
% References:
%
%   [1] Perry AE and Marusic I (1995) A wall-wake model for turbulent boundary
%       layers. Part 1. Extension of the attached eddy hypothesis J Fluid Mech
%       vol 298 pp 361-388
%
% Future Improvements:  
%
%   [1] Constrained but variable value of kappa (presently kappa = 0.41 always)
%
%   [2] Ability to use different parameter models (e.g. use a
%       structure (or an object?) to give input parameters
%
%   [3] Support directional variation with height; i.e. accept U(y)
%
% Author:                   T. H. Clark
% Work address:             Ocean Array Systems Ltd
%                           Hauser Forum
%                           3 Charles Babbage Road
%                           Cambridge
%                           CB3 0GT
% Email:                    tom.clark@oceanarraysystems.com
% Website:                  www.oceanarraysystems.com
%
% Copyright (c) 2014-2016 Ocean Array Systems, All Rights Reserved.

% Define von Karman constant
kappa = 0.41;
if nargin == 2
    
    if isstruct(Pi)
        % TODO TIDY THIS
        profile = Pi;
        z = S;

        Pi = profile.Pi;
        type = profile.type;
        S = profile.S;
        deltac = profile.deltac;
        U1 = profile.U1;
        kappa = profile.kappa;
        
    else
        error('incorrect arguments')
    end
else
<<<<<<< HEAD
    % This warning is getting annoying
=======
>>>>>>> 80d60204
%     warning('Using the original API of getMeanProfile - this will be deprecated. Use an input profile structre instead.')
end




% S is the ratio between free stream velocity and the wall friction velocity -
% use it to get U1 (eq.7 Perry and Marusic)
Utau = U1/S;

% Nondimensional wall distance
eta = z/deltac;

% Coles wake function, as a function of Pi and eta, using the Lewkowicz (1982)
% formulation (Perry and Marusic eq.9)
Wc = 2*eta.^2.*(3-2*eta) - eta.^2.*(1-eta).*(1-2*eta)/Pi;

% Determine the analytical profile of the boundary layer
uDeficit = -log(eta)/kappa + (Pi/kappa)*2 - (Pi/kappa)*Wc;
u = U1 - uDeficit*Utau;
uDeficit1 = -log(1)/kappa + (Pi/kappa)*2 - (Pi/kappa)*2;

% Determine the fixed value outside the boundary layer
uBar1 = U1 - uDeficit1*Utau;
u(eta>=1) = uBar1;

% Outputs
Ux = u;


end<|MERGE_RESOLUTION|>--- conflicted
+++ resolved
@@ -79,10 +79,6 @@
         error('incorrect arguments')
     end
 else
-<<<<<<< HEAD
-    % This warning is getting annoying
-=======
->>>>>>> 80d60204
 %     warning('Using the original API of getMeanProfile - this will be deprecated. Use an input profile structre instead.')
 end
 
